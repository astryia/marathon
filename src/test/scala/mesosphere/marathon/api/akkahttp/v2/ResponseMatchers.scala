package mesosphere.marathon
package api.akkahttp.v2

import mesosphere.UnitTest
import mesosphere.marathon.state.PathId
import org.scalatest.matchers.{ HavePropertyMatchResult, HavePropertyMatcher }
import play.api.libs.json.{ JsNumber, JsObject, JsValue }

trait ResponseMatchers { this: UnitTest =>

  /**
    * Have property matcher for pods executor resources.
    *
    * @param cpus expected CPUs
    * @param mem expected memory
    * @param disk expected disk
    * @return Match result.
    */
  def executorResources(cpus: Double, mem: Double, disk: Double) = new HavePropertyMatcher[JsValue, Option[JsValue]] {
    override def apply(actual: JsValue) = {
      val maybeActual = (actual \ "executorResources").toOption
      val expected = JsObject(Seq("cpus" -> JsNumber(cpus), "mem" -> JsNumber(mem), "disk" -> JsNumber(disk)))
      val matches = maybeActual.contains(expected)
      HavePropertyMatchResult(matches, "executorResources", Some(expected), maybeActual)
    }
  }

  /**
    * Have property matcher verifying that no networkname has been defined.
    */
  val noDefinedNetworkname = new HavePropertyMatcher[JsValue, Option[JsValue]] {
    override def apply(actual: JsValue) = {
      val actualNetworkname = (actual \ "networks" \ 0 \ "name").toOption
      val matches = !actualNetworkname.isDefined
      HavePropertyMatchResult(matches, "networkname", None, actualNetworkname)
    }
  }

  /**
    * Have property matcher for network name of pod.
    * @param name Expected name of network
    * @return Match result
    */
  def definedNetworkName(name: String) = new HavePropertyMatcher[JsValue, Option[String]] {
    override def apply(actual: JsValue) = {
      val maybeNetworkName = (actual \ "networks" \ 0 \ "name").asOpt[String]
      val matches = maybeNetworkName.contains(name)
      HavePropertyMatchResult(matches, "networkName", Some(name), maybeNetworkName)
    }
  }

  /**
    * Have property matcher for network mode of pod.
    * @param mode Expected mode.
    * @return Match result
    */
  def networkMode(mode: raml.NetworkMode) = new HavePropertyMatcher[JsValue, Option[String]] {
    override def apply(actual: JsValue) = {
      val maybeMode = (actual \ "networks" \ 0 \ "mode").asOpt[String]
      val matches = maybeMode.contains(mode.value)
      HavePropertyMatchResult(matches, "networkMode", Some(mode.value), maybeMode)
    }
  }

  /**
    * Have property matcher for pod environment secret.
    * @param secret Expected secret
    * @return Match result
    */
  def podContainerWithEnvSecret(secret: String) = new HavePropertyMatcher[JsValue, Option[String]] {
    override def apply(actual: JsValue) = {
      val maybeSecret = (actual \ "containers" \ 0 \ "environment" \ "vol" \ "secret").asOpt[String]
      val matches = maybeSecret.contains(secret)
      HavePropertyMatchResult(matches, "podContainerSecret", Some(secret), maybeSecret)
    }
  }

  /**
    * Have property matcher for file based secret.
    * @param secret Expected secret
    * @return Match result
    */
  def podWithFileBasedSecret(secret: String) = new HavePropertyMatcher[JsValue, Option[String]] {
    override def apply(actual: JsValue) = {
      val maybeSecret = (actual \ "volumes" \ 0 \ "secret").asOpt[String]
      val matches = maybeSecret.contains(secret)
      HavePropertyMatchResult(matches, "podContainerSecret", Some(secret), maybeSecret)
    }
  }

<<<<<<< HEAD
  /**
    * Have property matcher for id (e.g. of an app)
    * @param pathId id of an app
    * @return Match result
    */
  def id(pathId: PathId) = new HavePropertyMatcher[JsValue, Option[PathId]] {
    override def apply(actual: JsValue) = {
      val maybeId = (actual \ "id").asOpt[String].map(PathId(_))
      HavePropertyMatchResult(maybeId.contains(pathId), "id", Some(pathId), maybeId)
=======
  def podId(id: String) = new HavePropertyMatcher[JsValue, Option[String]] {
    override def apply(actual: JsValue) = {
      val maybeId = (actual \ "id").asOpt[String]
      val matches = maybeId.contains(id)
      HavePropertyMatchResult(matches, "podId", Some(id), maybeId)
>>>>>>> c115d889
    }
  }
}<|MERGE_RESOLUTION|>--- conflicted
+++ resolved
@@ -88,7 +88,6 @@
     }
   }
 
-<<<<<<< HEAD
   /**
     * Have property matcher for id (e.g. of an app)
     * @param pathId id of an app
@@ -98,13 +97,14 @@
     override def apply(actual: JsValue) = {
       val maybeId = (actual \ "id").asOpt[String].map(PathId(_))
       HavePropertyMatchResult(maybeId.contains(pathId), "id", Some(pathId), maybeId)
-=======
+    }
+  }
+
   def podId(id: String) = new HavePropertyMatcher[JsValue, Option[String]] {
     override def apply(actual: JsValue) = {
       val maybeId = (actual \ "id").asOpt[String]
       val matches = maybeId.contains(id)
       HavePropertyMatchResult(matches, "podId", Some(id), maybeId)
->>>>>>> c115d889
     }
   }
 }